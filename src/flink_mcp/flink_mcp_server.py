from __future__ import annotations

import os
import time
from typing import Any, Dict, Optional, List, Tuple
import logging

from dotenv import load_dotenv
from mcp.server.fastmcp import FastMCP

from .flink_sql_gateway_client import FlinkSqlGatewayClient


def build_server() -> FastMCP:
    load_dotenv()

    server = FastMCP("Flink SQLGateway MCP Server v0.2.0")

    logger = logging.getLogger(__name__)

    client = FlinkSqlGatewayClient(os.getenv("SQL_GATEWAY_API_BASE_URL"))

<<<<<<< HEAD
    # Stateless helpers only
=======
    # Server-managed session and stream registry
    # _stream_index maps jobId -> { session, operation, nextToken }
    _session_handle: Optional[str] = None
    _stream_index: Dict[str, Dict[str, Any]] = {}

    def _ensure_session() -> str:
        nonlocal _session_handle
        if _session_handle:
            return _session_handle
        resp = client.open_session({})
        handle = resp.get("sessionHandle")
        if not isinstance(handle, str):
            raise RuntimeError("Failed to open Flink SQL Gateway session")
        _session_handle = handle
        return _session_handle
>>>>>>> 3b833161

    def _poll_status(
        session_handle: str, operation_handle: str, timeout: float, interval: float
    ) -> Tuple[str, Dict[str, Any]]:
        end = time.time() + timeout
        last_payload: Dict[str, Any] = {}
        while time.time() < end:
            last_payload = client.get_operation_status(session_handle, operation_handle)
            status = str(last_payload.get("status", "")).upper()
            if status in {"FINISHED", "ERROR", "CANCELED", "CLOSED"}:
                return status, last_payload
            time.sleep(interval)
        return "TIMEOUT", last_payload

    def _extract_job_id(page: Dict[str, Any]) -> Optional[str]:
        j = page.get("jobID") or page.get("jobId")
        return j if isinstance(j, str) else None

    def _job_status(session_handle: str, job_id: str) -> Optional[str]:
        """Return current cluster job status via DESCRIBE JOB, or None if unavailable.

        Extracts the value of the "status" column from the first row of the result.
        """
        try:
            exec_resp = client.execute_statement(session_handle, f"DESCRIBE JOB '{job_id}'")
            op = exec_resp.get("operationHandle") or exec_resp.get("operation_handle")
            if isinstance(op, dict):
                op = op.get("identifier") or op.get("handle") or op.get("id")
            if not isinstance(op, str):
                return None
            status, _ = _poll_status(session_handle, op, 10.0, 0.5)
            if status != "FINISHED":
                return None
            page0 = client.fetch_result(session_handle, op, token=0)
            results = page0.get("results") or {}
            columns = results.get("columns") or []
            status_idx = None
            for idx, col in enumerate(columns):
                try:
                    if str(col.get("name")).strip().lower() == "status":
                        status_idx = idx
                        break
                except Exception:
                    continue
            if status_idx is None:
                return None
            rows = results.get("data") or []
            if not rows:
                return None
            first = rows[0]
            fields = first.get("fields") if isinstance(first, dict) else None
            if not isinstance(fields, list) or status_idx >= len(fields):
                return None
            val = fields[status_idx]
            return val if isinstance(val, str) else str(val)
        except Exception:
            return None

    def _submit_stop_job(
        session_handle: str, job_id: str, timeout: float = 30.0, interval: float = 0.5
    ) -> Optional[Tuple[str, Dict[str, Any]]]:
        """Submit STOP JOB for a given job and poll the stop operation until terminal status.

        Returns a tuple of (status, payload) if an operation handle is available, otherwise None.
        """
        stop_exec = client.execute_statement(session_handle, f"STOP JOB '{job_id}'")
        stop_op = stop_exec.get("operationHandle") or stop_exec.get("operation_handle")
        if isinstance(stop_op, dict):
            stop_op = stop_op.get("identifier") or stop_op.get("handle") or stop_op.get("id")
        if isinstance(stop_op, str):
            return _poll_status(session_handle, stop_op, timeout, interval)
        return None

    def _wait_job_stopped(
        session_handle: str, job_id: str, timeout: float = 60.0, interval: float = 1.0
    ) -> Tuple[bool, Optional[str]]:
        """Wait until DESCRIBE JOB reports the job is not RUNNING (or job is gone).

        Returns (job_gone, last_status).
        """
        deadline = time.time() + timeout
        job_gone = False
        last_status: Optional[str] = None
        while time.time() < deadline:
            last_status = _job_status(session_handle, job_id)
            if last_status is None or str(last_status).strip().upper() != "RUNNING":
                job_gone = True
                break
            time.sleep(interval)
        return job_gone, last_status

    @server.resource("https://mcp.local/flink/info")
    def flink_info() -> Dict[str, Any]:
        """Return basic cluster information from the SQL Gateway /v1/info endpoint."""
        return client.get_info()

<<<<<<< HEAD
    @server.tool(name="open_new_session")
    def _open_new_session(properties: Optional[Dict[str, Any]] = None) -> Dict[str, Any]:
        """Open a new session and return { sessionHandle, ... }."""
        return client.open_session(properties or {})
    setattr(server, "open_new_session", _open_new_session)

    @server.tool()
    def get_config(session_handle: str) -> Dict[str, Any]:
        """Return current session configuration (properties) for the given session."""
        return client.get_session(session_handle)
    setattr(server, "get_config", get_config)

    @server.tool()
    def configure_session(session_handle: str, statement: str) -> Dict[str, Any]:
        """Apply a single session-scoped DDL/config statement (CREATE/USE/SET/RESET/etc.)."""
        return client.configure_session(session_handle=session_handle, statement=statement)
    setattr(server, "configure_session", configure_session)

    @server.tool()
    def run_query_collect_and_stop(
        session_handle: str,
=======
    @server.tool()
    def get_config() -> Dict[str, Any]:
        """Return current session configuration (properties) for the managed session."""
        session_handle = _ensure_session()
        return client.get_session(session_handle)
    # Expose for tests
    setattr(server, "get_config", get_config)

    @server.tool()
    def configure_session(statement: str) -> Dict[str, Any]:
        """Apply a single session-scoped DDL/config statement (CREATE/USE/SET/RESET/etc.)."""
        session_handle = _ensure_session()
        return client.configure_session(session_handle=session_handle, statement=statement)
    setattr(server, "configure_session", configure_session)

    @server.tool()
    def run_query_collect_and_stop(
>>>>>>> 3b833161
        query: str,
        max_rows: int = 5,
        max_seconds: float = 15.0,
    ) -> Dict[str, Any]:
        """Run a short-lived query, fetch up to max_rows within max_seconds, then stop the job if present."""
<<<<<<< HEAD
=======
        session_handle = _ensure_session()
>>>>>>> 3b833161
        deadline = time.time() + max_seconds

        try:
            exec_resp = client.execute_statement(session_handle, query)
        except Exception as e:
            return {
                "errorType": "EXECUTE_EXCEPTION",
                "message": str(e),
            }
        op = exec_resp.get("operationHandle")
        if not isinstance(op, str):
            return {"errorType": "NO_OPERATION_HANDLE", "message": "execute returned no handle"}

        status, status_payload = _poll_status(session_handle, op, max(0.0, deadline - time.time()), 0.5)
        if status != "FINISHED":
            err: Dict[str, Any] = {
                "errorType": f"OPERATION_{status}",
                "message": "operation did not finish successfully",
                "status": status,
                "statusPayload": status_payload,
            }
            try:
                err_page0 = client.fetch_result(session_handle, op, token=0)
                err["errorPage0"] = err_page0
            except Exception:
                pass
            return err

        pages: List[Dict[str, Any]] = []
        rows_collected = 0
        token = 0
        jid: Optional[str] = None

        while rows_collected < max_rows and time.time() < deadline:
            page = client.fetch_result(session_handle, op, token=token)
            pages.append(page)
            if jid is None:
                jid = _extract_job_id(page)
            rtype = str(page.get("resultType") or "").upper()
            if rtype == "NOT_READY":
                time.sleep(0.25)
                continue
            data = (page.get("results") or {}).get("data") or []
            rows_collected += len(data) if isinstance(data, list) else 0
            token += 1
            if rtype == "EOS":
                break

        stop_result: Optional[Dict[str, Any]] = None
        if jid:
            _submit_stop_job(session_handle, jid, 30.0, 0.5)
            stop_result = {"ok": True}

        try:
            client.close_operation(session_handle, op)
        except Exception:
            pass

        out: Dict[str, Any] = {
            "jobID": jid,
            "pages": pages,
            "rowsCollected": rows_collected,
            "nextToken": token,
        }
        if stop_result is not None:
            out["stopResult"] = stop_result
        return out
    setattr(server, "run_query_collect_and_stop", run_query_collect_and_stop)
<<<<<<< HEAD

    @server.tool()
    def run_query_stream_start(session_handle: str, query: str) -> Dict[str, Any]:
        """Start a streaming query and return its cluster jobID; leaves the job running."""

        try:
            exec_resp = client.execute_statement(session_handle, query)
        except Exception as e:
            return {
                "errorType": "EXECUTE_EXCEPTION",
                "message": str(e),
            }
        op = exec_resp.get("operationHandle")
        if not isinstance(op, str):
            return {"errorType": "NO_OPERATION_HANDLE", "message": "execute returned no handle"}

        status, status_payload = _poll_status(session_handle, op, 60.0, 0.5)
        if status != "FINISHED":
            err: Dict[str, Any] = {
                "errorType": f"OPERATION_{status}",
                "message": "operation did not finish successfully",
                "status": status,
                "statusPayload": status_payload,
            }
            try:
                err_page0 = client.fetch_result(session_handle, op, token=0)
                err["errorPage0"] = err_page0
            except Exception:
                pass
            return err

        # Try to read jobID from token 0; if NOT_READY, retry a few times
        retries = 20
        jid: Optional[str] = None
        page0: Dict[str, Any] = {}
        while retries > 0:
            page0 = client.fetch_result(session_handle, op, token=0)
            jid = _extract_job_id(page0)
            rtype = str(page0.get("resultType") or "").upper()
            if jid or rtype != "NOT_READY":
                break
            time.sleep(0.25)
            retries -= 1
        if not isinstance(jid, str):
            return {"errorType": "JOB_ID_NOT_AVAILABLE", "message": "job id not present in results"}

        return {"jobID": jid, "operationHandle": op}
    setattr(server, "run_query_stream_start", run_query_stream_start)

    @server.tool()
    def cancel_job(session_handle: str, job_id: str) -> Dict[str, Any]:
        """Issue STOP JOB <job_id> and remove internal tracking state for that job."""
        logger.debug("cancel_job: submitting STOP JOB %s", job_id)
        stop_status = _submit_stop_job(session_handle, job_id, 30.0, 0.5)
        if stop_status is not None:
            status, payload = stop_status
            logger.debug("cancel_job: STOP operation status=%s payload=%s", status, payload)

        # Wait until job is no longer running according to DESCRIBE JOB
        logger.debug("cancel_job: waiting for job %s to stop (DESCRIBE JOB)", job_id)
        job_gone, last_status = _wait_job_stopped(session_handle, job_id, 60.0, 1.0)
        logger.debug("cancel_job: job_gone=%s last_status=%s", job_gone, last_status)

        return {"jobID": job_id, "status": "STOP_SUBMITTED", "jobGone": job_gone, "jobStatus": last_status}
    setattr(server, "cancel_job", cancel_job)

    @server.tool()
    def fetch_result_page(session_handle: str, operation_handle: str, token: int) -> Dict[str, Any]:
        """Fetch a single page for the given operation handle and token."""
        page = client.fetch_result(session_handle, operation_handle, token=token)
        rtype = str(page.get("resultType") or "").upper()
        return {"page": page, "isEnd": rtype == "EOS", "nextToken": token + 1}
    setattr(server, "fetch_result_page", fetch_result_page)

    @server.prompt()
    def manage_session() -> str:
        return (
            "If you do not have a valid 'sessionHandle', call open_new_session() first and remember the handle. "
            "If a session has expired or is invalid, create a new one and continue."
        )
=======

    @server.tool()
    def run_query_stream_start(query: str) -> Dict[str, Any]:
        """Start a streaming query and return its cluster jobID; leaves the job running."""
        session_handle = _ensure_session()

        try:
            exec_resp = client.execute_statement(session_handle, query)
        except Exception as e:
            return {
                "errorType": "EXECUTE_EXCEPTION",
                "message": str(e),
            }
        op = exec_resp.get("operationHandle")
        if not isinstance(op, str):
            return {"errorType": "NO_OPERATION_HANDLE", "message": "execute returned no handle"}

        status, status_payload = _poll_status(session_handle, op, 60.0, 0.5)
        if status != "FINISHED":
            err: Dict[str, Any] = {
                "errorType": f"OPERATION_{status}",
                "message": "operation did not finish successfully",
                "status": status,
                "statusPayload": status_payload,
            }
            try:
                err_page0 = client.fetch_result(session_handle, op, token=0)
                err["errorPage0"] = err_page0
            except Exception:
                pass
            return err

        # Try to read jobID from token 0; if NOT_READY, retry a few times
        retries = 20
        jid: Optional[str] = None
        page0: Dict[str, Any] = {}
        while retries > 0:
            page0 = client.fetch_result(session_handle, op, token=0)
            jid = _extract_job_id(page0)
            rtype = str(page0.get("resultType") or "").upper()
            if jid or rtype != "NOT_READY":
                break
            time.sleep(0.25)
            retries -= 1
        if not isinstance(jid, str):
            return {"errorType": "JOB_ID_NOT_AVAILABLE", "message": "job id not present in results"}

        _stream_index[jid] = {"session": session_handle, "operation": op, "nextToken": 1}
        return {"jobID": jid}
    setattr(server, "run_query_stream_start", run_query_stream_start)

    @server.tool()
    def cancel_job(job_id: str) -> Dict[str, Any]:
        """Issue STOP JOB <job_id> and remove internal tracking state for that job."""
        session_handle = _ensure_session()

        logger.debug("cancel_job: submitting STOP JOB %s", job_id)
        stop_status = _submit_stop_job(session_handle, job_id, 30.0, 0.5)
        if stop_status is not None:
            status, payload = stop_status
            logger.debug("cancel_job: STOP operation status=%s payload=%s", status, payload)

        # Wait until job is no longer running according to DESCRIBE JOB
        logger.debug("cancel_job: waiting for job %s to stop (DESCRIBE JOB)", job_id)
        job_gone, last_status = _wait_job_stopped(session_handle, job_id, 60.0, 1.0)
        logger.debug("cancel_job: job_gone=%s last_status=%s", job_gone, last_status)

        _stream_index.pop(job_id, None)
        return {"jobID": job_id, "status": "STOP_SUBMITTED", "jobGone": job_gone, "jobStatus": last_status}
    setattr(server, "cancel_job", cancel_job)

    @server.tool()
    def fetch_result_by_jobid(job_id: str) -> Dict[str, Any]:
        """Fetch a single page for a tracked job using a single shared cursor per job."""
        stream = _stream_index.get(job_id)
        if not stream:
            return {"errorType": "UNKNOWN_JOB", "message": "job not tracked"}
        session_handle = stream["session"]
        operation_handle = stream["operation"]
        token = int(stream.get("nextToken", 0))

        page = client.fetch_result(session_handle, operation_handle, token=token)
        token += 1
        rtype = str(page.get("resultType") or "").upper()
        is_end = rtype == "EOS"

        stream["nextToken"] = max(int(stream.get("nextToken", 0)), token)
        return {"page": page, "nextToken": token, "isEnd": is_end}
    setattr(server, "fetch_result_by_jobid", fetch_result_by_jobid)
>>>>>>> 3b833161

    return server


def main() -> None:
    server = build_server()
    server.run(transport="stdio")


if __name__ == "__main__":
    main()



<|MERGE_RESOLUTION|>--- conflicted
+++ resolved
@@ -20,25 +20,6 @@
 
     client = FlinkSqlGatewayClient(os.getenv("SQL_GATEWAY_API_BASE_URL"))
 
-<<<<<<< HEAD
-    # Stateless helpers only
-=======
-    # Server-managed session and stream registry
-    # _stream_index maps jobId -> { session, operation, nextToken }
-    _session_handle: Optional[str] = None
-    _stream_index: Dict[str, Dict[str, Any]] = {}
-
-    def _ensure_session() -> str:
-        nonlocal _session_handle
-        if _session_handle:
-            return _session_handle
-        resp = client.open_session({})
-        handle = resp.get("sessionHandle")
-        if not isinstance(handle, str):
-            raise RuntimeError("Failed to open Flink SQL Gateway session")
-        _session_handle = handle
-        return _session_handle
->>>>>>> 3b833161
 
     def _poll_status(
         session_handle: str, operation_handle: str, timeout: float, interval: float
@@ -135,7 +116,6 @@
         """Return basic cluster information from the SQL Gateway /v1/info endpoint."""
         return client.get_info()
 
-<<<<<<< HEAD
     @server.tool(name="open_new_session")
     def _open_new_session(properties: Optional[Dict[str, Any]] = None) -> Dict[str, Any]:
         """Open a new session and return { sessionHandle, ... }."""
@@ -157,34 +137,11 @@
     @server.tool()
     def run_query_collect_and_stop(
         session_handle: str,
-=======
-    @server.tool()
-    def get_config() -> Dict[str, Any]:
-        """Return current session configuration (properties) for the managed session."""
-        session_handle = _ensure_session()
-        return client.get_session(session_handle)
-    # Expose for tests
-    setattr(server, "get_config", get_config)
-
-    @server.tool()
-    def configure_session(statement: str) -> Dict[str, Any]:
-        """Apply a single session-scoped DDL/config statement (CREATE/USE/SET/RESET/etc.)."""
-        session_handle = _ensure_session()
-        return client.configure_session(session_handle=session_handle, statement=statement)
-    setattr(server, "configure_session", configure_session)
-
-    @server.tool()
-    def run_query_collect_and_stop(
->>>>>>> 3b833161
         query: str,
         max_rows: int = 5,
         max_seconds: float = 15.0,
     ) -> Dict[str, Any]:
         """Run a short-lived query, fetch up to max_rows within max_seconds, then stop the job if present."""
-<<<<<<< HEAD
-=======
-        session_handle = _ensure_session()
->>>>>>> 3b833161
         deadline = time.time() + max_seconds
 
         try:
@@ -253,7 +210,6 @@
             out["stopResult"] = stop_result
         return out
     setattr(server, "run_query_collect_and_stop", run_query_collect_and_stop)
-<<<<<<< HEAD
 
     @server.tool()
     def run_query_stream_start(session_handle: str, query: str) -> Dict[str, Any]:
@@ -334,98 +290,6 @@
             "If you do not have a valid 'sessionHandle', call open_new_session() first and remember the handle. "
             "If a session has expired or is invalid, create a new one and continue."
         )
-=======
-
-    @server.tool()
-    def run_query_stream_start(query: str) -> Dict[str, Any]:
-        """Start a streaming query and return its cluster jobID; leaves the job running."""
-        session_handle = _ensure_session()
-
-        try:
-            exec_resp = client.execute_statement(session_handle, query)
-        except Exception as e:
-            return {
-                "errorType": "EXECUTE_EXCEPTION",
-                "message": str(e),
-            }
-        op = exec_resp.get("operationHandle")
-        if not isinstance(op, str):
-            return {"errorType": "NO_OPERATION_HANDLE", "message": "execute returned no handle"}
-
-        status, status_payload = _poll_status(session_handle, op, 60.0, 0.5)
-        if status != "FINISHED":
-            err: Dict[str, Any] = {
-                "errorType": f"OPERATION_{status}",
-                "message": "operation did not finish successfully",
-                "status": status,
-                "statusPayload": status_payload,
-            }
-            try:
-                err_page0 = client.fetch_result(session_handle, op, token=0)
-                err["errorPage0"] = err_page0
-            except Exception:
-                pass
-            return err
-
-        # Try to read jobID from token 0; if NOT_READY, retry a few times
-        retries = 20
-        jid: Optional[str] = None
-        page0: Dict[str, Any] = {}
-        while retries > 0:
-            page0 = client.fetch_result(session_handle, op, token=0)
-            jid = _extract_job_id(page0)
-            rtype = str(page0.get("resultType") or "").upper()
-            if jid or rtype != "NOT_READY":
-                break
-            time.sleep(0.25)
-            retries -= 1
-        if not isinstance(jid, str):
-            return {"errorType": "JOB_ID_NOT_AVAILABLE", "message": "job id not present in results"}
-
-        _stream_index[jid] = {"session": session_handle, "operation": op, "nextToken": 1}
-        return {"jobID": jid}
-    setattr(server, "run_query_stream_start", run_query_stream_start)
-
-    @server.tool()
-    def cancel_job(job_id: str) -> Dict[str, Any]:
-        """Issue STOP JOB <job_id> and remove internal tracking state for that job."""
-        session_handle = _ensure_session()
-
-        logger.debug("cancel_job: submitting STOP JOB %s", job_id)
-        stop_status = _submit_stop_job(session_handle, job_id, 30.0, 0.5)
-        if stop_status is not None:
-            status, payload = stop_status
-            logger.debug("cancel_job: STOP operation status=%s payload=%s", status, payload)
-
-        # Wait until job is no longer running according to DESCRIBE JOB
-        logger.debug("cancel_job: waiting for job %s to stop (DESCRIBE JOB)", job_id)
-        job_gone, last_status = _wait_job_stopped(session_handle, job_id, 60.0, 1.0)
-        logger.debug("cancel_job: job_gone=%s last_status=%s", job_gone, last_status)
-
-        _stream_index.pop(job_id, None)
-        return {"jobID": job_id, "status": "STOP_SUBMITTED", "jobGone": job_gone, "jobStatus": last_status}
-    setattr(server, "cancel_job", cancel_job)
-
-    @server.tool()
-    def fetch_result_by_jobid(job_id: str) -> Dict[str, Any]:
-        """Fetch a single page for a tracked job using a single shared cursor per job."""
-        stream = _stream_index.get(job_id)
-        if not stream:
-            return {"errorType": "UNKNOWN_JOB", "message": "job not tracked"}
-        session_handle = stream["session"]
-        operation_handle = stream["operation"]
-        token = int(stream.get("nextToken", 0))
-
-        page = client.fetch_result(session_handle, operation_handle, token=token)
-        token += 1
-        rtype = str(page.get("resultType") or "").upper()
-        is_end = rtype == "EOS"
-
-        stream["nextToken"] = max(int(stream.get("nextToken", 0)), token)
-        return {"page": page, "nextToken": token, "isEnd": is_end}
-    setattr(server, "fetch_result_by_jobid", fetch_result_by_jobid)
->>>>>>> 3b833161
-
     return server
 
 
